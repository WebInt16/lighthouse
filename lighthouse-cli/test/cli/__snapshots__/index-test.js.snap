--- conflicted
+++ resolved
@@ -160,11 +160,10 @@
       "path": "long-tasks",
     },
     Object {
-<<<<<<< HEAD
+      "path": "no-unload-listeners",
+    },
+    Object {
       "path": "non-composited-animations",
-=======
-      "path": "no-unload-listeners",
->>>>>>> 45c2e8cd
     },
     Object {
       "path": "manual/pwa-cross-browser",
