<!--
@license
Copyright 2018 Google Inc. All Rights Reserved.

Licensed under the Apache License, Version 2.0 (the "License");
you may not use this file except in compliance with the License.
You may obtain a copy of the License at

http://www.apache.org/licenses/LICENSE-2.0

Unless required by applicable law or agreed to in writing, software
distributed under the License is distributed on an "AS-IS" BASIS,
WITHOUT WARRANTIES OR CONDITIONS OF ANY KIND, either express or implied.
See the License for the specific language governing permissions and
limitations under the License.
-->

<!-- Lighthouse run warnings -->
<template id="tmpl-lh-warnings--toplevel">
  <div class="lh-warnings lh-warnings--toplevel">
    <strong class="lh-warnings__msg"></strong>
    <ul></ul>
  </div>
</template>

<!-- Lighthouse score scale -->
<template id="tmpl-lh-scorescale">
  <div class="lh-scorescale">
      <span class="lh-scorescale-range lh-scorescale-range--fail">0&ndash;49</span>
      <span class="lh-scorescale-range lh-scorescale-range--average">50&ndash;89</span>
      <span class="lh-scorescale-range lh-scorescale-range--pass">90&ndash;100</span>
  </div>
</template>

<!-- Toggle arrow chevron -->
<template id="tmpl-lh-chevron">
  <svg class="lh-chevron" title="See audits" xmlns="http://www.w3.org/2000/svg"  viewbox="0 0 100 100">
    <g class="lh-chevron__lines">
      <path class="lh-chevron__line lh-chevron__line-left" d="M10 50h40" stroke="#707173"></path>
      <path class="lh-chevron__line lh-chevron__line-right" d="M90 50H50" stroke="#707173"></path>
    </g>
  </svg>
</template>

<!-- Lighthouse category header -->
<template id="tmpl-lh-category-header">
  <div class="lh-category-header">
    <div class="lh-score__gauge"></div>
    <div class="lh-category-header__description"></div>
  </div>
</template>

<!-- Lighthouse clump -->
<template id="tmpl-lh-clump">
  <!-- TODO: group classes shouldn't be reused for clumps. -->
  <details class="lh-clump lh-audit-group">
    <summary>
      <div class="lh-audit-group__summary">
        <div class="lh-audit-group__header">
          <span class="lh-audit-group__title"></span>
          <span class="lh-audit-group__itemcount"></span>
          <!-- .lh-audit-group__description will be added here -->
        </div>
        <div class=""></div>
      </div>
    </summary>
  </details>
</template>

<!-- Lighthouse audit -->
<template id="tmpl-lh-audit">
  <div class="lh-audit">
    <details class="lh-expandable-details">
      <summary>
        <div class="lh-audit__header lh-expandable-details__summary">
          <span class="lh-audit__score-icon"></span>
          <span class="lh-audit__title"></span>
          <span class="lh-audit__display-text"></span>
          <div class="lh-chevron-container"></div>
        </div>
      </summary>
      <div class="lh-audit__description"></div>
      <div class="lh-audit__stackpacks"></div>
    </details>
  </div>
</template>

<!-- Lighthouse perf metric -->
<template id="tmpl-lh-metric">
  <div class="lh-metric">
    <div class="lh-metric__innerwrap tooltip-boundary">
      <span class="lh-metric__title"></span>
      <div class="lh-metric__value"></div>
      <div class="lh-metric__description tooltip"></div>
    </div>
  </div>
</template>

<!-- Lighthouse perf opportunity -->
<template id="tmpl-lh-opportunity">
  <div class="lh-audit lh-audit--load-opportunity">
    <details class="lh-expandable-details">
        <summary>
          <div class="lh-audit__header lh-expandable-details__summary">
            <div class="lh-load-opportunity__cols">
              <div class="lh-load-opportunity__col lh-load-opportunity__col--one">
                <span class="lh-audit__score-icon"></span>
                <div class="lh-audit__title"></div>
              </div>
              <div class="lh-load-opportunity__col lh-load-opportunity__col--two">
                <div class="lh-load-opportunity__sparkline">
                  <div class="lh-sparkline"><div class="lh-sparkline__bar"></div></div>
                </div>
                <div class="lh-audit__display-text"></div>
                <div class="lh-chevron-container" title="See resources"></div>
              </div>
            </div>
          </div>
        </summary>
      <div class="lh-audit__description"></div>
      <div class="lh-audit__stackpacks"></div>
    </details>
  </div>
</template>


<!-- Lighthouse perf opportunity header -->
<template id="tmpl-lh-opportunity-header">
  <div class="lh-load-opportunity__header lh-load-opportunity__cols">
    <div class="lh-load-opportunity__col lh-load-opportunity__col--one"></div>
    <div class="lh-load-opportunity__col lh-load-opportunity__col--two"></div>
  </div>
</template>


<!-- Lighthouse score container -->
<template id="tmpl-lh-scores-wrapper">
  <style>
    .lh-scores-container {
      display: flex;
      flex-direction: column;
      margin-top: var(--topbar-height);
      padding: var(--header-padding);
      position: relative;
      width: 100%;
    }

    .lh-sticky-header {
      --gauge-circle-size: 36px;
      --plugin-badge-size: 18px;
      --plugin-icon-size: 75%;
      --score-container-width: 60px;
      --score-number-font-size: 13px;
      position: fixed;
      left: 0;
      right: 0;
      top: var(--topbar-height);
      font-weight: 700;
      display: flex;
      justify-content: center;
      background-color: var(--color-sticky-header-bg);
      border-bottom: 1px solid var(--color-black-200);
      padding-top: var(--score-container-padding);
      padding-bottom: 4px;
      z-index: 1;
      pointer-events: none;
      opacity: 0;
    }

    .lh-sticky-header--visible {
      pointer-events: auto;
      opacity: 1;
    }

    .lh-sticky-header .lh-gauge__label {
      display: none;
    }

    .lh-highlighter {
      width: var(--score-container-width);
      height: 1px;
      background: var(--color-highlighter-bg);
      position: absolute;
      bottom: -1px;
      left: 0;
    }
  </style>
  <div class="lh-scores-wrapper">
    <div class="lh-scores-container"></div>
  </div>
</template>

<!-- Lighthouse topbar -->
<template id="tmpl-lh-topbar">
  <style>
    .lh-topbar {
      position: fixed;
      top: 0;
      left: 0;
      right: 0;
      z-index: 1000;
      display: flex;
      align-items: center;
      height: var(--topbar-height);
      background-color: var(--topbar-bg);
      padding: var(--topbar-padding);
    }

    .lh-topbar__logo {
      width: var(--topbar-icon-size);
      height: var(--topbar-icon-size);
    }
    .lh-topbar__logo .shape {
      fill: var(--body-text-color);
    }

    .lh-topbar__url {
      margin: var(--topbar-padding);
      text-decoration: none;
      color: var(--body-text-color);
    }

    .lh-export {
      margin-left: auto;
      will-change: transform;
    }
    .lh-export__button {
<<<<<<< HEAD
      width: var(--lh-export-icon-size);
      height: var(--lh-export-icon-size);
=======
      border: 1px solid #dadada;
      border-radius: 2px;
>>>>>>> 3c7a4d78
      cursor: pointer;
      margin-right: 5px;
    }
    .lh-export__button svg {
      fill: var(--lh-export-icon-color);
    }
    .lh-export__button:focus,
    .lh-export__button.active {
      outline: none;
    }
    .lh-export__button.active + .lh-export__dropdown {
      opacity: 1;
      clip: rect(0, 164px, 210px, 0);
    }
    .lh-export__dropdown {
      position: absolute;
      background-color: var(--body-background-color);
      border: 1px solid var(--report-border-color);
      border-radius: 3px;
      padding: calc(var(--default-padding) / 2) 0;
      cursor: pointer;
      top: 36px;
      right: 0;
      box-shadow: 1px 1px 3px #ccc;
      min-width: 125px;
      clip: rect(0, 164px, 0, 0);
      opacity: 0;
      transition: all 200ms cubic-bezier(0,0,0.2,1);
    }
    .lh-export__dropdown a {
      display: block;
      color: currentColor;
      text-decoration: none;
      white-space: nowrap;
      padding: 0 12px;
      line-height: 2;
    }
    .lh-export__dropdown a:hover,
    .lh-export__dropdown a:focus {
      background-color: var(--color-black-200);
      outline: none;
    }
    .lh-export__dropdown .report-icon {
      cursor: pointer;
      background-repeat: no-repeat;
      background-position: 8px 50%;
      background-size: 18px;
      background-color: transparent;
      text-indent: 18px;
    }
    /* copy icon needs slight adjustments to look great */
    .lh-export__dropdown .report-icon--copy {
      background-size: 16px;
      background-position: 9px 50%;
    }
    /* save-as-gist option hidden in report */
    .lh-export__dropdown .lh-export--gist {
      display: none;
    }

    @media screen and (max-width: 964px) {
      .lh-export__dropdown {
        right: 0;
        left: initial;
      }
    }
    @media print {
      .lh-topbar {
        position: static;
        margin-left: 0;
      }
    }
  </style>

  <div class="lh-topbar">
    <!-- Flat Lighthouse logo.  -->
    <svg class="lh-topbar__logo" viewBox="0 0 192 192">
      <g fill="none" fill-rule="evenodd">
        <path d="M0 0h192v192H0z"/>
        <path class="shape" d="M67.705 179.352l2.603-20.82 49.335-16.39 4.652 37.21A87.893 87.893 0 0 1 96 184a87.893 87.893 0 0 1-28.295-4.648zM52.44 172.48C25.894 157.328 8 128.754 8 96 8 47.399 47.399 8 96 8s88 39.399 88 88c0 32.754-17.894 61.328-44.44 76.48L130 96h6V80h-8V48L96 28 64 48v32h-8v16h6l-9.56 76.48zM113.875 96l2.882 23.05-43.318 14.433L78.125 96h35.75zM80 80V56.868l16-10 16 10V80H80z"/>
      </g>
    </svg>

    <a href="" class="lh-topbar__url" target="_blank" rel="noopener"></a>
    
    <div class="lh-export">
      <div class="report-icon report-icon--share lh-export__button" title="Export report">
        <svg width="100%" height="100%" viewBox="0 0 24 24">
            <path d="M0 0h24v24H0z" fill="none"/>
            <path d="M12 8c1.1 0 2-.9 2-2s-.9-2-2-2-2 .9-2 2 .9 2 2 2zm0 2c-1.1 0-2 .9-2 2s.9 2 2 2 2-.9 2-2-.9-2-2-2zm0 6c-1.1 0-2 .9-2 2s.9 2 2 2 2-.9 2-2-.9-2-2-2z"/>
        </svg>
      </div>
      <div class="lh-export__dropdown">
        <!-- TODO(i18n): localize export dropdown -->
        <a href="#" class="report-icon report-icon--print" data-action="print-summary">Print Summary</a>
        <a href="#" class="report-icon report-icon--print" data-action="print-expanded">Print Expanded</a>
        <a href="#" class="report-icon report-icon--copy" data-action="copy">Copy JSON</a>
        <a href="#" class="report-icon report-icon--download" data-action="save-html">Save as HTML</a>
        <a href="#" class="report-icon report-icon--download" data-action="save-json">Save as JSON</a>
        <a href="#" class="report-icon report-icon--open lh-export--viewer" data-action="open-viewer">Open in Viewer</a>
        <a href="#" class="report-icon report-icon--open lh-export--gist" data-action="save-gist">Save as Gist</a>
      </div>
    </div>
  </div>
</template>

<!-- Lighthouse header -->
<template id="tmpl-lh-heading">
  <style>
/*
    TODO: Enable animating the clouds
    .lh-lighthouse__clouds {
      animation: panacross 30s linear infinite;
      animation-play-state: paused;
    }
    @keyframes panacross {
      0% { transform: translateX(0px); }
      77% { transform: translateX(-680px); }
      77.0001% { transform: translateX(195px); }
      100% { transform: translateX(0px); }
    } */

    .score100 .lh-header-bg {
      background-color: hsl(234, 64%, 19%);
    }
    .score100 .lh-metadata, .score100 .lh-toolbar__metadata, .score100 .lh-product-info {
      color: #fff;
    }
    .score100 .lh-config {
      color: #eee;
    }

    /* CSS Fireworks. Originally by Eddie Lin
       https://codepen.io/paulirish/pen/yEVMbP
    */
    .pyro {
      display: none;
    }
    .score100 .pyro {
      display: block;
    }
    .score100 .lh-lighthouse stop:first-child {
      stop-color: hsla(200, 12%, 95%, 0);
    }
    .score100 .lh-lighthouse stop:last-child {
      stop-color: hsla(65, 81%, 76%, 1);
    }

    .pyro > .before, .pyro > .after {
      position: absolute;
      width: 5px;
      height: 5px;
      border-radius: 2.5px;
      box-shadow: 0 0 #fff, 0 0 #fff, 0 0 #fff, 0 0 #fff, 0 0 #fff, 0 0 #fff, 0 0 #fff, 0 0 #fff, 0 0 #fff, 0 0 #fff, 0 0 #fff, 0 0 #fff, 0 0 #fff, 0 0 #fff, 0 0 #fff, 0 0 #fff, 0 0 #fff, 0 0 #fff, 0 0 #fff, 0 0 #fff, 0 0 #fff, 0 0 #fff, 0 0 #fff, 0 0 #fff, 0 0 #fff, 0 0 #fff, 0 0 #fff, 0 0 #fff, 0 0 #fff, 0 0 #fff, 0 0 #fff, 0 0 #fff, 0 0 #fff, 0 0 #fff, 0 0 #fff, 0 0 #fff, 0 0 #fff, 0 0 #fff, 0 0 #fff, 0 0 #fff, 0 0 #fff, 0 0 #fff, 0 0 #fff, 0 0 #fff, 0 0 #fff, 0 0 #fff, 0 0 #fff, 0 0 #fff, 0 0 #fff, 0 0 #fff, 0 0 #fff;
      animation: 1s bang ease-out infinite backwards,  1s gravity ease-in infinite backwards,  5s position linear infinite backwards;
      animation-delay: 1s, 1s, 1s;
    }

    .pyro > .after {
      animation-delay: 2.25s, 2.25s, 2.25s;
      animation-duration: 1.25s, 1.25s, 6.25s;
    }
    .fireworks-paused .pyro > div {
      animation-play-state: paused;
    }

    @keyframes bang {
      to {
        box-shadow: -70px -115.67px #47ebbc, -28px -99.67px #eb47a4, 58px -31.67px #7eeb47, 13px -141.67px #eb47c5, -19px 6.33px #7347eb, -2px -74.67px #ebd247, 24px -151.67px #eb47e0, 57px -138.67px #b4eb47, -51px -104.67px #479eeb, 62px 8.33px #ebcf47, -93px 0.33px #d547eb, -16px -118.67px #47bfeb, 53px -84.67px #47eb83, 66px -57.67px #eb47bf, -93px -65.67px #91eb47, 30px -13.67px #86eb47, -2px -59.67px #83eb47, -44px 1.33px #eb47eb, 61px -58.67px #47eb73, 5px -22.67px #47e8eb, -66px -28.67px #ebe247, 42px -123.67px #eb5547, -75px 26.33px #7beb47, 15px -52.67px #a147eb, 36px -51.67px #eb8347, -38px -12.67px #eb5547, -46px -59.67px #47eb81, 78px -114.67px #eb47ba, 15px -156.67px #eb47bf, -36px 1.33px #eb4783, -72px -86.67px #eba147, 31px -46.67px #ebe247, -68px 29.33px #47e2eb, -55px 19.33px #ebe047, -56px 27.33px #4776eb, -13px -91.67px #eb5547, -47px -138.67px #47ebc7, -18px -96.67px #eb47ac, 11px -88.67px #4783eb, -67px -28.67px #47baeb, 53px 10.33px #ba47eb, 11px 19.33px #5247eb, -5px -11.67px #eb4791, -68px -4.67px #47eba7, 95px -37.67px #eb478b, -67px -162.67px #eb5d47, -54px -120.67px #eb6847, 49px -12.67px #ebe047, 88px 8.33px #47ebda, 97px 33.33px #eb8147, 6px -71.67px #ebbc47;
      }
    }
    @keyframes gravity {
      to {
        transform: translateY(80px);
        opacity: 0;
      }
    }
    @keyframes position {
      0%, 19.9% {
        margin-top: 4%;
        margin-left: 47%;
      }
      20%, 39.9% {
        margin-top: 7%;
        margin-left: 30%;
      }
      40%, 59.9% {
        margin-top: 6%;
        margin-left: 70%;
      }
      60%, 79.9% {
        margin-top: 3%;
        margin-left: 20%;
      }
      80%, 99.9% {
        margin-top: 3%;
        margin-left: 80%;
      }
    }
  </style>


  <div class="lh-header-container">
    <div class="lh-scores-wrapper-placeholder"></div>
  </div>
</template>


<!-- Lighthouse footer -->
<template id="tmpl-lh-footer">
  <style>
    .lh-footer {
      padding: var(--section-indent) calc(var(--default-padding) * 2);
      max-width: var(--report-width);
      margin: 0 auto;
    }
    .lh-footer .lh-generated {
      text-align: center;
    }
    .lh-env__title {
      font-size: var(--score-title-font-size-big);
      line-height: var(--score-title-line-height-big);
      text-align: center;
      padding: var(--score-container-padding);
    }
    .lh-env {
      padding: var(--default-padding) 0;
    }
    .lh-env__items {
      padding-left: 16px;
      margin: 0 0 var(--audits-margin-bottom);
      padding: 0;
    }
    .lh-env__items .lh-env__item:nth-child(2n) {
      background: var(--env-item-bg);
    }
    .lh-env__item {
      display: flex;
      padding: var(--env-tem-padding);
      position: relative;
    }
    span.lh-env__name {
      font-weight: bold;
      min-width: var(--env-name-min-width);
      flex: 0.5;
      padding: 0 8px;
    }
    span.lh-env__description {
      text-align: left;
      flex: 1;
    }
  </style>
  <footer class="lh-footer">
    <!-- TODO(i18n): localize runtime settings -->
    <div class="lh-env">
      <div class="lh-env__title">Runtime Settings</div>
      <ul class="lh-env__items">
        <template id="tmpl-lh-env__items">
          <li class="lh-env__item">
            <span class="lh-env__name"></span>
            <span class="lh-env__description"></span>
          </li>
        </template>
      </ul>
    </div>

    <div class="lh-generated">
      Generated by <b>Lighthouse</b> <span class="lh-footer__version"></span> |
      <a href="https://github.com/GoogleChrome/Lighthouse/issues" target="_blank" rel="noopener">File an issue</a>
    </div>
  </footer>
</template>

<!-- Lighthouse score gauge -->
<template id="tmpl-lh-gauge">
  <style>
    .lh-gauge__wrapper--pass {
      color: var(--color-pass);
      fill: var(--color-pass);
      stroke: var(--color-pass);
    }

    .lh-gauge__wrapper--average {
      color: var(--color-average);
      fill: var(--color-average);
      stroke: var(--color-average);
    }

    .lh-gauge__wrapper--fail {
      color: var(--color-fail);
      fill: var(--color-fail);
      stroke: var(--color-fail);
    }

    .lh-gauge {
      stroke-linecap: round;
      width: var(--gauge-circle-size);
      height: var(--gauge-circle-size);
    }

    .lh-category .lh-gauge {
      --gauge-circle-size: var(--gauge-circle-size-big);
    }

    .lh-gauge-base {
        opacity: 0.1;
        stroke: var(--circle-background);
        stroke-width: var(--circle-border-width);
    }

    .lh-gauge-arc {
        fill: none;
        stroke: var(--circle-color);
        stroke-width: var(--circle-border-width);
        animation: load-gauge var(--transition-length) ease forwards;
        animation-delay: 250ms;
    }

    .lh-gauge__svg-wrapper {
      position: relative;
      height: var(--gauge-circle-size);
    }
    .lh-category .lh-gauge__svg-wrapper {
      --gauge-circle-size: var(--gauge-circle-size-big);
    }

    /* The plugin badge overlay */
    .lh-gauge__wrapper--plugin .lh-gauge__svg-wrapper::before {
      width: var(--plugin-badge-size);
      height: var(--plugin-badge-size);
      background-color: var(--plugin-badge-bg);
      background-image: var(--plugin-icon-url);
      background-repeat: no-repeat;
      background-size: var(--plugin-icon-size);
      background-position: 58% 50%;
      content: "";
      position: absolute;
      right: -6px;
      bottom: 5px;
      display: block;
      z-index: 100;
      box-shadow: 0 0 4px rgba(0,0,0,.2);
      border-radius: 25%;
    }
    .lh-category .lh-gauge__wrapper--plugin .lh-gauge__svg-wrapper::before {
      width: var(--plugin-badge-size-big);
      height: var(--plugin-badge-size-big);
    }

    @keyframes load-gauge {
      from { stroke-dasharray: 0 352; }
    }

    .lh-gauge__percentage {
      width: 100%;
      height: var(--inset-size);
      position: absolute;
      border-radius: inherit;
      font-family: var(--monospace-font-family);
      font-size: var(--score-number-font-size);
      line-height: var(--score-number-font-size);
      text-align: center;
      top: calc(var(--score-container-padding) + var(--gauge-circle-size) / 3);
    }

    .lh-category .lh-gauge__percentage {
      --gauge-circle-size: var(--gauge-circle-size-big);
      --score-number-font-size: var(--score-number-font-size-big);
    }

    .lh-gauge__wrapper {
      position: relative;
      display: flex;
      align-items: center;
      flex-direction: column;
      text-decoration: none;
      
      --circle-border-width: 8;
      --transition-length: 1s;

      /* Contain the layout style paint & layers during animation*/
      contain: content;
      will-change: opacity; /* Only using for layer promotion */
    }

    .lh-gauge__label {
      font-size: var(--score-title-font-size);
      line-height: var(--score-title-line-height);
      margin-top: 10px;
      text-align: center;
      color: var(--body-text-color);
    }

    /* TODO(#8185) use more BEM (.lh-gauge__label--big) instead of relying on descendent selector */
    .lh-category .lh-gauge__label {
      --score-title-font-size: var(--score-title-font-size-big);
      --score-title-line-height: var(--score-title-line-height-big);
      margin-top: 14px;
    }

  </style>
  <a href="#" class="lh-gauge__wrapper">
    <!-- Wrapper exists for the ::before plugin icon. Cannot create pseudo-elements on svgs. -->
    <div class="lh-gauge__svg-wrapper">
      <svg viewBox="0 0 120 120" class="lh-gauge">
        <circle class="lh-gauge-base" r="56" cx="60" cy="60"></circle>
        <circle class="lh-gauge-arc" transform="rotate(-90 60 60)" r="56" cx="60" cy="60"></circle>
      </svg>
    </div>
    <div class="lh-gauge__percentage"></div>
    <!-- TODO: should likely be an h2  -->
    <div class="lh-gauge__label"></div>
  </a>
</template>


<!-- Lighthouse PWA badge gauge -->
<template id="tmpl-lh-gauge--pwa">
  <style>
    .lh-gauge--pwa .lh-gauge--pwa__component {
      display: none;
    }
    .lh-gauge--pwa__wrapper:not(.lh-badged--all) .lh-gauge--pwa__logo > path {
      /* Gray logo unless everything is passing. */
      fill: #B0B0B0;
    }

    .lh-gauge--pwa__disc {
      fill: var(--color-black-200);
    }

    .lh-gauge--pwa__logo--primary-color {
      fill: #304FFE;
    }

    .lh-gauge--pwa__logo--secondary-color {
      fill: #3D3D3D;
    }
    .dark .lh-gauge--pwa__logo--secondary-color {
      fill: #D8B6B6;
    }

    /* No passing groups. */
    .lh-gauge--pwa__wrapper:not([class*='lh-badged--']) .lh-gauge--pwa__na-line {
      display: inline;
    }
    /* Just optimized. Same n/a line as no passing groups. */
    .lh-gauge--pwa__wrapper.lh-badged--pwa-optimized .lh-gauge--pwa__na-line {
      display: inline;
    }

    /* Just fast and reliable. */
    .lh-gauge--pwa__wrapper.lh-badged--pwa-fast-reliable:not(.lh-badged--pwa-installable) .lh-gauge--pwa__fast-reliable-badge {
      display: inline;
    }

    /* Just installable. */
    .lh-gauge--pwa__wrapper.lh-badged--pwa-installable:not(.lh-badged--pwa-fast-reliable) .lh-gauge--pwa__installable-badge {
      display: inline;
    }

    /* Fast and reliable and installable. */
    .lh-gauge--pwa__wrapper.lh-badged--pwa-fast-reliable.lh-badged--pwa-installable .lh-gauge--pwa__fast-reliable-installable-badges {
      display: inline;
    }

    /* All passing groups. */
    .lh-gauge--pwa__wrapper.lh-badged--all .lh-gauge--pwa__check-circle {
      display: inline;
    }
  </style>

  <a href="#" class="lh-gauge__wrapper lh-gauge--pwa__wrapper">
    <svg xmlns="http://www.w3.org/2000/svg" viewBox="0 0 60 60" class="lh-gauge lh-gauge--pwa">
      <defs>
        <linearGradient id="lh-gauge--pwa__check-circle__gradient" x1="50%" y1="0%" x2="50%" y2="100%">
          <stop stop-color="#00C852" offset="0%"></stop>
          <stop stop-color="#009688" offset="100%"></stop>
        </linearGradient>
        <linearGradient id="lh-gauge--pwa__installable__shadow-gradient" x1="76.056%" x2="24.111%" y1="82.995%" y2="24.735%">
          <stop stop-color="#A5D6A7" offset="0%"></stop>
          <stop stop-color="#80CBC4" offset="100%"></stop>
        </linearGradient>
        <linearGradient id="lh-gauge--pwa__fast-reliable__shadow-gradient" x1="76.056%" y1="82.995%" x2="25.678%" y2="26.493%">
          <stop stop-color="#64B5F6" offset="0%"></stop>
          <stop stop-color="#2979FF" offset="100%"></stop>
        </linearGradient>

        <g id="lh-gauge--pwa__fast-reliable-badge">
          <circle fill="#FFFFFF" cx="10" cy="10" r="10"></circle>
          <path fill="#304FFE" d="M10 3.58l5.25 2.34v3.5c0 3.23-2.24 6.26-5.25 7-3.01-.74-5.25-3.77-5.25-7v-3.5L10 3.58zm-.47 10.74l2.76-4.83.03-.07c.04-.08 0-.24-.22-.24h-1.64l.47-3.26h-.47l-2.7 4.77c-.02.01.05-.1-.04.05-.09.16-.1.31.18.31h1.63l-.47 3.27h.47z"/>
        </g>
        <g id="lh-gauge--pwa__installable-badge">
          <circle fill="#FFFFFF" cx="10" cy="10" r="10"></circle>
          <path fill="#009688" d="M10 4.167A5.835 5.835 0 0 0 4.167 10 5.835 5.835 0 0 0 10 15.833 5.835 5.835 0 0 0 15.833 10 5.835 5.835 0 0 0 10 4.167zm2.917 6.416h-2.334v2.334H9.417v-2.334H7.083V9.417h2.334V7.083h1.166v2.334h2.334v1.166z"/>
        </g>
      </defs>

      <g stroke="none" fill-rule="nonzero">
        <!-- Background and PWA logo (color by default) -->
        <circle class="lh-gauge--pwa__disc" cx="30" cy="30" r="30"></circle>
        <g class="lh-gauge--pwa__logo">
          <path class="lh-gauge--pwa__logo--secondary-color" d="M35.66 19.39l.7-1.75h2L37.4 15 38.6 12l3.4 9h-2.51l-.58-1.61z"/>
          <path class="lh-gauge--pwa__logo--primary-color" d="M33.52 21l3.65-9h-2.42l-2.5 5.82L30.5 12h-1.86l-1.9 5.82-1.35-2.65-1.21 3.72L25.4 21h2.38l1.72-5.2 1.64 5.2z"/>
          <path class="lh-gauge--pwa__logo--secondary-color" fill-rule="nonzero" d="M20.3 17.91h1.48c.45 0 .85-.05 1.2-.15l.39-1.18 1.07-3.3a2.64 2.64 0 0 0-.28-.37c-.55-.6-1.36-.91-2.42-.91H18v9h2.3V17.9zm1.96-3.84c.22.22.33.5.33.87 0 .36-.1.65-.29.87-.2.23-.59.35-1.15.35h-.86v-2.41h.87c.52 0 .89.1 1.1.32z"/>
        </g>

        <!-- No badges. -->
        <rect class="lh-gauge--pwa__component lh-gauge--pwa__na-line" fill="#FFFFFF" x="20" y="32" width="20" height="4" rx="2"></rect>

        <!-- Just fast and reliable. -->
        <g class="lh-gauge--pwa__component lh-gauge--pwa__fast-reliable-badge" transform="translate(20, 29)">
          <path fill="url(#lh-gauge--pwa__fast-reliable__shadow-gradient)" d="M33.63 19.49A30 30 0 0 1 16.2 30.36L3 17.14 17.14 3l16.49 16.49z"/>
          <use xlink:href="#lh-gauge--pwa__fast-reliable-badge" />
        </g>

        <!-- Just installable. -->
        <g class="lh-gauge--pwa__component lh-gauge--pwa__installable-badge" transform="translate(20, 29)">
          <path fill="url(#lh-gauge--pwa__installable__shadow-gradient)" d="M33.629 19.487c-4.272 5.453-10.391 9.39-17.415 10.869L3 17.142 17.142 3 33.63 19.487z"/>
          <use xlink:href="#lh-gauge--pwa__installable-badge" />
        </g>

        <!-- Fast and reliable and installable. -->
        <g class="lh-gauge--pwa__component lh-gauge--pwa__fast-reliable-installable-badges">
          <g transform="translate(8, 29)"> <!-- fast and reliable -->
            <path fill="url(#lh-gauge--pwa__fast-reliable__shadow-gradient)" d="M16.321 30.463L3 17.143 17.142 3l22.365 22.365A29.864 29.864 0 0 1 22 31c-1.942 0-3.84-.184-5.679-.537z"/>
            <use xlink:href="#lh-gauge--pwa__fast-reliable-badge" />
          </g>
          <g transform="translate(32, 29)"> <!-- installable -->
            <path fill="url(#lh-gauge--pwa__installable__shadow-gradient)" d="M25.982 11.84a30.107 30.107 0 0 1-13.08 15.203L3 17.143 17.142 3l8.84 8.84z"/>
            <use xlink:href="#lh-gauge--pwa__installable-badge" />
          </g>
        </g>

        <!-- Full PWA. -->
        <g class="lh-gauge--pwa__component lh-gauge--pwa__check-circle" transform="translate(18, 28)">
          <circle fill="#FFFFFF" cx="12" cy="12" r="12"></circle>
          <path fill="url(#lh-gauge--pwa__check-circle__gradient)" d="M12 2a10 10 0 1 0 0 20 10 10 0 0 0 0-20zm-2 15l-5-5 1.41-1.41L10 14.17l7.59-7.59L19 8l-9 9z"></path>
        </g>
      </g>
    </svg>

    <div class="lh-gauge__label"></div>
  </a>
</template>

<!-- Lighthouse crtiical request chains component -->
<template id="tmpl-lh-crc">
  <div class="lh-crc-container">
    <style>
      .lh-crc .tree-marker {
        width: 12px;
        height: 26px;
        display: block;
        float: left;
        background-position: top left;
      }
      .lh-crc .horiz-down {
        background: url('data:image/svg+xml;utf8,<svg width="16" height="26" viewBox="0 0 16 26" xmlns="http://www.w3.org/2000/svg"><g fill="%23D8D8D8" fill-rule="evenodd"><path d="M16 12v2H-2v-2z"/><path d="M9 12v14H7V12z"/></g></svg>');
      }
      .lh-crc .right {
        background: url('data:image/svg+xml;utf8,<svg width="16" height="26" viewBox="0 0 16 26" xmlns="http://www.w3.org/2000/svg"><path d="M16 12v2H0v-2z" fill="%23D8D8D8" fill-rule="evenodd"/></svg>');
      }
      .lh-crc .up-right {
        background: url('data:image/svg+xml;utf8,<svg width="16" height="26" viewBox="0 0 16 26" xmlns="http://www.w3.org/2000/svg"><path d="M7 0h2v14H7zm2 12h7v2H9z" fill="%23D8D8D8" fill-rule="evenodd"/></svg>');
      }
      .lh-crc .vert-right {
        background: url('data:image/svg+xml;utf8,<svg width="16" height="26" viewBox="0 0 16 26" xmlns="http://www.w3.org/2000/svg"><path d="M7 0h2v27H7zm2 12h7v2H9z" fill="%23D8D8D8" fill-rule="evenodd"/></svg>');
      }
      .lh-crc .vert {
        background: url('data:image/svg+xml;utf8,<svg width="16" height="26" viewBox="0 0 16 26" xmlns="http://www.w3.org/2000/svg"><path d="M7 0h2v26H7z" fill="%23D8D8D8" fill-rule="evenodd"/></svg>');
      }
      .lh-crc .crc-tree {
        font-size: 14px;
        width: 100%;
        overflow-x: auto;
      }
      .lh-crc .crc-node {
        height: 26px;
        line-height: 26px;
        white-space: nowrap;
      }
      .lh-crc .crc-node__tree-value {
        margin-left: 10px;
      }
      .lh-crc .crc-node__chain-duration {
        font-weight: 700;
      }
      .lh-crc .crc-node__tree-hostname {
        color: #595959;
      }
      .lh-crc .crc-initial-nav {
        color: #595959;
        font-style: italic;
      }
      .lh-crc__summary-value {
        margin-bottom: 10px;
      }
    </style>
    <div>
      <div class="lh-crc__summary-value">
        <span class="lh-crc__longest_duration_label"></span> <b class="lh-crc__longest_duration"></b>
      </div>
    </div>
    <div class="lh-crc">
      <div class="crc-initial-nav"></div>
      <!-- stamp for each chain -->
      <template id="tmpl-lh-crc__chains">
        <div class="crc-node">
          <span class="crc-node__tree-marker">

          </span>
          <span class="crc-node__tree-value">
            <span class="crc-node__tree-file"><!-- fill me: node.request.url.file --></span>
            <span class="crc-node__tree-hostname">(<!-- fill me: node.request.url.host -->)</span>

          </span>
        </div>
      </template>
    </div>
  </div>
</template>


<!-- Lighthouse snippet component -->
<template id="tmpl-lh-snippet">
    <div class="lh-snippet">
      <style>
          :root {
            --snippet-highlight-light: #fbf1f2;
            --snippet-highlight-dark: #ffd6d8;
          }
          
         .lh-snippet__header {
          position: relative;
          overflow: hidden;
          padding: 10px;
          border-bottom: none;
          color: var(--subheader-color);
          background: var(--medium-50-gray);
          border: 1px solid var(--report-secondary-border-color);
        }
        .lh-snippet__title {
          font-weight: bold;
          float: left;
        }
        .lh-snippet__node {
          float: left;
          margin-left: 4px;
        }
        .lh-snippet__toggle-expand {
          padding: 1px 7px;
          margin-top: -1px;
          margin-right: -7px;
          float: right;
          background: transparent;
          border: none;
          cursor: pointer;
          font-size: 14px;
          color: #0c50c7;
        }

        .lh-snippet__snippet {
          overflow: auto;
          border: 1px solid var(--report-secondary-border-color);
        }
        /* Container needed so that all children grow to the width of the scroll container */
        .lh-snippet__snippet-inner {
          display: inline-block;
          min-width: 100%;
        }

        .lh-snippet:not(.lh-snippet--expanded) .lh-snippet__show-if-expanded {
          display: none;
        }
        .lh-snippet.lh-snippet--expanded .lh-snippet__show-if-collapsed {
          display: none;
        }

        .lh-snippet__line {
          background: white;
          white-space: pre;
          display: flex;
        }        
        .lh-snippet__line:not(.lh-snippet__line--message):first-child {
          padding-top: 4px;
        }
        .lh-snippet__line:not(.lh-snippet__line--message):last-child {
          padding-bottom: 4px;
        }
        .lh-snippet__line--content-highlighted {
          background: var(--snippet-highlight-dark);
        }
        .lh-snippet__line--message {
          background: var(--snippet-highlight-light);
        }
        .lh-snippet__line--message .lh-snippet__line-number {
          padding-top: 10px;
          padding-bottom: 10px;
        }
        .lh-snippet__line--message code {
          padding: 10px;
          padding-left: 5px;
          color: var(--color-fail);
          font-family: var(--text-font-family);
        }
        .lh-snippet__line--message code {
          white-space: normal;
        }
        .lh-snippet__line-icon {
          padding-top: 10px;
          display: none;
        }
        .lh-snippet__line--message .lh-snippet__line-icon {
          display: block;
        }
        .lh-snippet__line-icon:before {
          content: "";
          display: inline-block;
          vertical-align: middle;
          margin-right: 4px;
          width: var(--score-shape-size);
          height: var(--score-shape-size);
          background-image: var(--fail-icon-url);
        }
        .lh-snippet__line-number {
          flex-shrink: 0;
          width: 40px;
          text-align: right;
          font-family: monospace;
          padding-right: 5px;
          margin-right: 5px;
          color: var(--medium-75-gray);
          user-select: none;
        }
      </style>
      <template id="tmpl-lh-snippet__header">
        <div class="lh-snippet__header">
          <div class="lh-snippet__title"></div>
          <div class="lh-snippet__node"></div>
          <button class="lh-snippet__toggle-expand">
            <span class="lh-snippet__btn-label-collapse lh-snippet__show-if-expanded"></span>
            <span class="lh-snippet__btn-label-expand lh-snippet__show-if-collapsed"></span>
          </button>
        </div>
      </template>
      <template id="tmpl-lh-snippet__content">
        <div class="lh-snippet__snippet">
          <div class="lh-snippet__snippet-inner"></div>
        </div>
      </template>
      <template id="tmpl-lh-snippet__line">
          <div class="lh-snippet__line">
            <div class="lh-snippet__line-number"></div>
            <div class="lh-snippet__line-icon"></div>
            <code></code>
          </div>
        </template>   
    </div>
  </template>
  <|MERGE_RESOLUTION|>--- conflicted
+++ resolved
@@ -225,13 +225,8 @@
       will-change: transform;
     }
     .lh-export__button {
-<<<<<<< HEAD
       width: var(--lh-export-icon-size);
       height: var(--lh-export-icon-size);
-=======
-      border: 1px solid #dadada;
-      border-radius: 2px;
->>>>>>> 3c7a4d78
       cursor: pointer;
       margin-right: 5px;
     }
