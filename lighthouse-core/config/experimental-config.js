--- conflicted
+++ resolved
@@ -14,11 +14,8 @@
 const config = {
   extends: 'lighthouse:default',
   audits: [
-<<<<<<< HEAD
     'sized-images',
-=======
     'full-page-screenshot',
->>>>>>> 45c2e8cd
   ],
   passes: [{
     passName: 'defaultPass',
